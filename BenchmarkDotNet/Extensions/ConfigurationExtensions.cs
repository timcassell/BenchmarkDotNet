﻿using System;
using System.Linq;
using System.Reflection;
using BenchmarkDotNet.Jobs;

namespace BenchmarkDotNet.Extensions
{
    internal static class ConfigurationExtensions
    {
        public static string ToConfig(this Platform platform)
        {
            switch (platform)
            {
                case Platform.AnyCpu:
                    return "AnyCPU";
                case Platform.X86:
                    return "x86";
                case Platform.X64:
                    return "x64";
                case Platform.Host:
                    return IntPtr.Size == 4 ? "x86" : "x64";
                default:
                    return "AnyCPU";
            }
        }

        public static string ToConfig(this Framework framework, Type benchmarkType)
        {
            if (framework == Framework.Host)
                return DetectCurrentFramework(benchmarkType);
            var number = framework.ToString().Substring(1);
            var numberArray = number.ToCharArray().Select(c => c.ToString()).ToArray();
            return "v" + string.Join(".", numberArray);
        }

        private static string DetectCurrentFramework(Type benchmarkType)
        {
            var attributes = benchmarkType.Assembly.GetCustomAttributes(false).OfType<Attribute>();
            var frameworkAttribute = attributes.FirstOrDefault(a => a.ToString() == @"System.Runtime.Versioning.TargetFrameworkAttribute");
            if (frameworkAttribute == null)
<<<<<<< HEAD
#if DEBUG
                return "v4.0"; // otherwise msbuild fails when debugging in new way from VS
#else
                return "v3.5";
#endif
=======
                return "v4.0";
>>>>>>> a88fc01d
            var frameworkName = frameworkAttribute.GetType()
                .GetProperty("FrameworkName", BindingFlags.Public | BindingFlags.Instance)
                .GetValue(frameworkAttribute, null)?.ToString();
            if (frameworkName != null)
                frameworkName = frameworkName.Split(new[] { '=' }, StringSplitOptions.RemoveEmptyEntries).Skip(1).FirstOrDefault() ?? "";
            return frameworkName;
        }

        public static string ToConfig(this Jit jit)
        {
            return jit == Jit.LegacyJit ? "1" : "0";
        }
    }
}<|MERGE_RESOLUTION|>--- conflicted
+++ resolved
@@ -38,15 +38,8 @@
             var attributes = benchmarkType.Assembly.GetCustomAttributes(false).OfType<Attribute>();
             var frameworkAttribute = attributes.FirstOrDefault(a => a.ToString() == @"System.Runtime.Versioning.TargetFrameworkAttribute");
             if (frameworkAttribute == null)
-<<<<<<< HEAD
-#if DEBUG
-                return "v4.0"; // otherwise msbuild fails when debugging in new way from VS
-#else
-                return "v3.5";
-#endif
-=======
                 return "v4.0";
->>>>>>> a88fc01d
+
             var frameworkName = frameworkAttribute.GetType()
                 .GetProperty("FrameworkName", BindingFlags.Public | BindingFlags.Instance)
                 .GetValue(frameworkAttribute, null)?.ToString();
