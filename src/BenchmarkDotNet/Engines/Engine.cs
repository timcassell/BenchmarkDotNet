﻿using System;
using System.Collections.Generic;
using System.Globalization;
using System.Linq;
using System.Runtime.CompilerServices;
using BenchmarkDotNet.Characteristics;
using BenchmarkDotNet.Jobs;
using BenchmarkDotNet.Portability;
using BenchmarkDotNet.Reports;
using JetBrains.Annotations;
using Perfolizer.Horology;

namespace BenchmarkDotNet.Engines
{
    [UsedImplicitly]
    public class Engine : IEngine
    {
        public const int MinInvokeCount = 4;

        [PublicAPI] public IHost Host { get; }
        [PublicAPI] public Action<long> WorkloadAction { get; }
        [PublicAPI] public Action<long> WorkloadActionNoUnroll { get; }
        [PublicAPI] public Action Dummy1Action { get; }
        [PublicAPI] public Action Dummy2Action { get; }
        [PublicAPI] public Action Dummy3Action { get; }
        [PublicAPI] public Action<long> OverheadAction { get; }
        [PublicAPI] public Job TargetJob { get; }
        [PublicAPI] public long OperationsPerInvoke { get; }
        [PublicAPI] public Action GlobalSetupAction { get; }
        [PublicAPI] public Action GlobalCleanupAction { get; }
        [PublicAPI] public Action IterationSetupAction { get; }
        [PublicAPI] public Action IterationCleanupAction { get; }
        [PublicAPI] public IResolver Resolver { get; }
        [PublicAPI] public CultureInfo CultureInfo { get; }
        [PublicAPI] public string BenchmarkName { get; }

        private IClock Clock { get; }
        private bool ForceGcCleanups { get; }
        private int UnrollFactor { get; }
        private RunStrategy Strategy { get; }
        private bool EvaluateOverhead { get; }
        private bool MemoryRandomization { get; }

        private readonly List<Measurement> jittingMeasurements = new (10);
        private readonly EnginePilotStage pilotStage;
        private readonly EngineWarmupStage warmupStage;
        private readonly EngineActualStage actualStage;
        private readonly Random random;
        private readonly bool includeExtraStats, includeSurvivedMemory;

        private long? survivedBytes;
        private bool survivedBytesMeasured;

        internal Engine(
            IHost host,
            IResolver resolver,
            Action dummy1Action, Action dummy2Action, Action dummy3Action, Action<long> overheadAction, Action<long> workloadAction, Action<long> workloadActionNoUnroll, Job targetJob,
            Action globalSetupAction, Action globalCleanupAction, Action iterationSetupAction, Action iterationCleanupAction, long operationsPerInvoke,
            bool includeExtraStats, bool includeSurvivedMemory, string benchmarkName)
        {
            Host = host;
            OverheadAction = overheadAction;
            WorkloadActionNoUnroll = workloadActionNoUnroll;
            Dummy1Action = dummy1Action;
            Dummy2Action = dummy2Action;
            Dummy3Action = dummy3Action;
            WorkloadAction = workloadAction;
            TargetJob = targetJob;
            GlobalSetupAction = globalSetupAction;
            GlobalCleanupAction = globalCleanupAction;
            IterationSetupAction = iterationSetupAction;
            IterationCleanupAction = iterationCleanupAction;
            OperationsPerInvoke = operationsPerInvoke;
            this.includeExtraStats = includeExtraStats;
            BenchmarkName = benchmarkName;
            this.includeSurvivedMemory = includeSurvivedMemory;

            Resolver = resolver;

            Clock = targetJob.ResolveValue(InfrastructureMode.ClockCharacteristic, Resolver);
            ForceGcCleanups = targetJob.ResolveValue(GcMode.ForceCharacteristic, Resolver);
            UnrollFactor = targetJob.ResolveValue(RunMode.UnrollFactorCharacteristic, Resolver);
            Strategy = targetJob.ResolveValue(RunMode.RunStrategyCharacteristic, Resolver);
            EvaluateOverhead = targetJob.ResolveValue(AccuracyMode.EvaluateOverheadCharacteristic, Resolver);
            MemoryRandomization = targetJob.ResolveValue(RunMode.MemoryRandomizationCharacteristic, Resolver);

            warmupStage = new EngineWarmupStage(this);
            pilotStage = new EnginePilotStage(this);
            actualStage = new EngineActualStage(this);

            random = new Random(12345); // we are using constant seed to try to get repeatable results
        }

        internal Engine WithInitialData(Engine other)
        {
            // Copy the survived bytes from the other engine so we only measure it once.
            survivedBytes = other.survivedBytes;
            survivedBytesMeasured = other.survivedBytesMeasured;
            return this;
        }

        public void Dispose()
        {
            try
            {
                GlobalCleanupAction?.Invoke();
            }
            catch (Exception e)
            {
                Host.SendError("Exception during GlobalCleanup!");
                Host.SendError(e.Message);

                // we don't rethrow because this code is executed in a finally block
                // and it could possibly overwrite current exception #1045
            }
        }

        public RunResults Run()
        {
            var measurements = new List<Measurement>();
            measurements.AddRange(jittingMeasurements);

            long invokeCount = TargetJob.ResolveValue(RunMode.InvocationCountCharacteristic, Resolver, 1);

            if (EngineEventSource.Log.IsEnabled())
                EngineEventSource.Log.BenchmarkStart(BenchmarkName);

            if (Strategy != RunStrategy.ColdStart)
            {
                if (Strategy != RunStrategy.Monitoring)
                {
                    var pilotStageResult = pilotStage.Run();
                    invokeCount = pilotStageResult.PerfectInvocationCount;
                    measurements.AddRange(pilotStageResult.Measurements);

                    if (EvaluateOverhead)
                    {
                        measurements.AddRange(warmupStage.RunOverhead(invokeCount, UnrollFactor));
                        measurements.AddRange(actualStage.RunOverhead(invokeCount, UnrollFactor));
                    }
                }

                measurements.AddRange(warmupStage.RunWorkload(invokeCount, UnrollFactor, Strategy));
            }

            Host.BeforeMainRun();

            measurements.AddRange(actualStage.RunWorkload(invokeCount, UnrollFactor, forceSpecific: Strategy == RunStrategy.Monitoring));

            Host.AfterMainRun();

            (GcStats workGcHasDone, ThreadingStats threadingStats, double exceptionFrequency) = includeExtraStats
                ? GetExtraStats(new IterationData(IterationMode.Workload, IterationStage.Actual, 0, invokeCount, UnrollFactor))
                : (GcStats.Empty, ThreadingStats.Empty, 0);

            if (EngineEventSource.Log.IsEnabled())
                EngineEventSource.Log.BenchmarkStop(BenchmarkName);

            var outlierMode = TargetJob.ResolveValue(AccuracyMode.OutlierModeCharacteristic, Resolver);

            return new RunResults(measurements, outlierMode, workGcHasDone, threadingStats, exceptionFrequency);
        }

        public Measurement RunIteration(IterationData data)
        {
            // Initialization
            long invokeCount = data.InvokeCount;
            int unrollFactor = data.UnrollFactor;
            long totalOperations = invokeCount * OperationsPerInvoke;
            bool isOverhead = data.IterationMode == IterationMode.Overhead;
            bool randomizeMemory = !isOverhead && MemoryRandomization;
            var action = isOverhead ? OverheadAction : WorkloadAction;

            if (!isOverhead)
                IterationSetupAction();

            GcCollect();

            if (EngineEventSource.Log.IsEnabled())
                EngineEventSource.Log.IterationStart(data.IterationMode, data.IterationStage, totalOperations);

<<<<<<< HEAD
            Span<byte> stackMemory = randomizeMemory ? stackalloc byte[random.Next(32)] : Span<byte>.Empty;

            bool needsSurvivedMeasurement = includeSurvivedMemory && !isOverhead && !survivedBytesMeasured;
            if (needsSurvivedMeasurement && GcStats.InitTotalBytes())
            {
                // Measure survived bytes for only the first invocation.
                survivedBytesMeasured = true;
                long beforeBytes = GcStats.GetTotalBytes();
                WorkloadActionNoUnroll(1);
                long afterBytes = GcStats.GetTotalBytes();
                survivedBytes = afterBytes - beforeBytes;
            }

            // Measure
            var clock = Clock.Start();
            action(invokeCount / unrollFactor);
            var clockSpan = clock.GetElapsed();
=======
            var clockSpan = randomizeMemory
                ? MeasureWithRandomMemory(action, invokeCount / unrollFactor)
                : Measure(action, invokeCount / unrollFactor);
>>>>>>> 4ab69be4

            if (EngineEventSource.Log.IsEnabled())
                EngineEventSource.Log.IterationStop(data.IterationMode, data.IterationStage, totalOperations);

            if (!isOverhead)
                IterationCleanupAction();

            if (randomizeMemory)
                RandomizeManagedHeapMemory();

            GcCollect();

            // Results
            var measurement = new Measurement(0, data.IterationMode, data.IterationStage, data.Index, totalOperations, clockSpan.GetNanoseconds());
            WriteLine(measurement.ToString());
            if (measurement.IterationStage == IterationStage.Jitting)
                jittingMeasurements.Add(measurement);

            return measurement;
        }

        // This is in a separate method, because stackalloc can affect code alignment,
        // resulting in unexpected measurements on some AMD cpus,
        // even if the stackalloc branch isn't executed. (#2366)
        [MethodImpl(MethodImplOptions.NoInlining)]
        private unsafe ClockSpan MeasureWithRandomMemory(Action<long> action, long invokeCount)
        {
            byte* stackMemory = stackalloc byte[random.Next(32)];
            var clockSpan = Measure(action, invokeCount);
            Consume(stackMemory);
            return clockSpan;
        }

        [MethodImpl(MethodImplOptions.NoInlining)]
        private unsafe void Consume(byte* _) { }

        private ClockSpan Measure(Action<long> action, long invokeCount)
        {
            var clock = Clock.Start();
            action(invokeCount);
            return clock.GetElapsed();
        }

        private (GcStats, ThreadingStats, double) GetExtraStats(IterationData data)
        {
            // we enable monitoring after main target run, for this single iteration which is executed at the end
            // so even if we enable AppDomain monitoring in separate process
            // it does not matter, because we have already obtained the results!
            EnableMonitoring();

            IterationSetupAction(); // we run iteration setup first, so even if it allocates, it is not included in the results

            var initialThreadingStats = ThreadingStats.ReadInitial(); // this method might allocate
            var exceptionsStats = new ExceptionsStats(); // allocates
            exceptionsStats.StartListening(); // this method might allocate
            var initialGcStats = GcStats.ReadInitial();

            WorkloadAction(data.InvokeCount / data.UnrollFactor);

            exceptionsStats.Stop();
            var finalGcStats = GcStats.ReadFinal();
            var finalThreadingStats = ThreadingStats.ReadFinal();

            IterationCleanupAction(); // we run iteration cleanup after collecting GC stats

            var totalOperationsCount = data.InvokeCount * OperationsPerInvoke;
            GcStats gcStats = (finalGcStats - initialGcStats).WithTotalOperationsAndSurvivedBytes(totalOperationsCount, survivedBytes);
            ThreadingStats threadingStats = (finalThreadingStats - initialThreadingStats).WithTotalOperations(totalOperationsCount);

            return (gcStats, threadingStats, exceptionsStats.ExceptionsCount / (double)totalOperationsCount);
        }

        private void RandomizeManagedHeapMemory()
        {
            // invoke global cleanup before global setup
            GlobalCleanupAction?.Invoke();

            var gen0object = new byte[random.Next(32)];
            var lohObject = new byte[85 * 1024 + random.Next(32)];

            // we expect the key allocations to happen in global setup (not ctor)
            // so we call it while keeping the random-size objects alive
            GlobalSetupAction?.Invoke();

            GC.KeepAlive(gen0object);
            GC.KeepAlive(lohObject);

            // we don't enforce GC.Collects here as engine does it later anyway
        }

        private void GcCollect()
        {
            if (!ForceGcCleanups)
                return;

            ForceGcCollect();
        }

        internal static void ForceGcCollect()
        {
            GC.Collect();
            GC.WaitForPendingFinalizers();
            GC.Collect();
        }

        public void WriteLine(string text) => Host.WriteLine(text);

        public void WriteLine() => Host.WriteLine();

        private static void EnableMonitoring()
        {
            if (RuntimeInformation.IsOldMono) // Monitoring is not available in Mono, see http://stackoverflow.com/questions/40234948/how-to-get-the-number-of-allocated-bytes-in-mono
                return;

            if (RuntimeInformation.IsFullFramework)
                AppDomain.MonitoringIsEnabled = true;
        }

        [UsedImplicitly]
        public static class Signals
        {
            public const string Acknowledgment = "Acknowledgment";

            private static readonly Dictionary<HostSignal, string> SignalsToMessages
                = new Dictionary<HostSignal, string>
                {
                    { HostSignal.BeforeAnythingElse, "// BeforeAnythingElse" },
                    { HostSignal.BeforeActualRun, "// BeforeActualRun" },
                    { HostSignal.AfterActualRun, "// AfterActualRun" },
                    { HostSignal.AfterAll, "// AfterAll" }
                };

            private static readonly Dictionary<string, HostSignal> MessagesToSignals
                = SignalsToMessages.ToDictionary(p => p.Value, p => p.Key);

            public static string ToMessage(HostSignal signal) => SignalsToMessages[signal];

            public static bool TryGetSignal(string message, out HostSignal signal)
                => MessagesToSignals.TryGetValue(message, out signal);
        }
    }
}<|MERGE_RESOLUTION|>--- conflicted
+++ resolved
@@ -179,9 +179,6 @@
             if (EngineEventSource.Log.IsEnabled())
                 EngineEventSource.Log.IterationStart(data.IterationMode, data.IterationStage, totalOperations);
 
-<<<<<<< HEAD
-            Span<byte> stackMemory = randomizeMemory ? stackalloc byte[random.Next(32)] : Span<byte>.Empty;
-
             bool needsSurvivedMeasurement = includeSurvivedMemory && !isOverhead && !survivedBytesMeasured;
             if (needsSurvivedMeasurement && GcStats.InitTotalBytes())
             {
@@ -193,15 +190,9 @@
                 survivedBytes = afterBytes - beforeBytes;
             }
 
-            // Measure
-            var clock = Clock.Start();
-            action(invokeCount / unrollFactor);
-            var clockSpan = clock.GetElapsed();
-=======
             var clockSpan = randomizeMemory
                 ? MeasureWithRandomMemory(action, invokeCount / unrollFactor)
                 : Measure(action, invokeCount / unrollFactor);
->>>>>>> 4ab69be4
 
             if (EngineEventSource.Log.IsEnabled())
                 EngineEventSource.Log.IterationStop(data.IterationMode, data.IterationStage, totalOperations);
