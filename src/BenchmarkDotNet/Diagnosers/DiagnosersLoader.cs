--- conflicted
+++ resolved
@@ -1,8 +1,4 @@
 ﻿using System;
-<<<<<<< HEAD
-using System.Collections;
-=======
->>>>>>> 294320be
 using System.Collections.Generic;
 using System.IO;
 using System.Linq;
@@ -40,24 +36,16 @@
             yield return MemoryDiagnoser.Default;
             yield return new DisassemblyDiagnoser(new DisassemblyDiagnoserConfig());
 
-<<<<<<< HEAD
-            return LoadCore().ToArray();
-        }
+            if (RuntimeInformation.IsNetCore)
+            {
+                yield return EventPipeProfiler.Default;
 
-        private static IEnumerable<IDiagnoser> LoadCore()
-        {
-            yield return MemoryDiagnoser.Default;
-
-            if (RuntimeInformation.IsLinux())
-                yield return LttngProfiler.Default;
-        }
-=======
-            if (RuntimeInformation.IsNetCore)
-                yield return EventPipeProfiler.Default;
+                if (RuntimeInformation.IsLinux())
+                    yield return LttngProfiler.Default;
+            }
 
             if (!RuntimeInformation.IsWindows())
                 yield break;
->>>>>>> 294320be
 
             foreach (var windowsDiagnoser in LoadWindowsDiagnosers())
                 yield return windowsDiagnoser;
