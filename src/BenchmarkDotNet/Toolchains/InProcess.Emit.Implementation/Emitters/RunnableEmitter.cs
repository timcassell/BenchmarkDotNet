--- conflicted
+++ resolved
@@ -282,14 +282,10 @@
         private MethodBuilder runMethod;
         // ReSharper restore NotAccessedField.Local
 
-<<<<<<< HEAD
         public readonly MethodInfo getElapsedMethod;
         public readonly MethodInfo startClockMethod;
 
-        private RunnableEmitter([NotNull] BuildPartition buildPartition, [NotNull] ModuleBuilder moduleBuilder)
-=======
         private RunnableEmitter(BuildPartition buildPartition, ModuleBuilder moduleBuilder)
->>>>>>> dc7734d3
         {
             if (buildPartition == null)
                 throw new ArgumentNullException(nameof(buildPartition));
