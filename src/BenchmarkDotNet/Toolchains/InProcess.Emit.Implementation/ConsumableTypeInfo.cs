--- conflicted
+++ resolved
@@ -59,20 +59,10 @@
                 throw new InvalidOperationException("Bug: (OverheadResultType == null");
         }
 
-<<<<<<< HEAD
-        [NotNull]
-=======
         public Type OriginMethodReturnType { get; }
->>>>>>> dc7734d3
         public Type WorkloadMethodReturnType { get; }
         public Type OverheadMethodReturnType { get; }
 
-<<<<<<< HEAD
-=======
-        public MethodInfo? GetAwaiterMethod { get; }
-        public MethodInfo? GetResultMethod { get; }
-
->>>>>>> dc7734d3
         public bool IsVoid { get; }
         public bool IsByRef { get; }
         public bool IsConsumable { get; }
