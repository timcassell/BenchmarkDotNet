--- conflicted
+++ resolved
@@ -20,28 +20,14 @@
         [PublicAPI]
         public static DotNetCliCommandResult Execute(DotNetCliCommand parameters)
         {
-<<<<<<< HEAD
             var startInfo = BuildStartInfo(parameters.CliPath, parameters.GenerateResult.ArtifactsPaths.BuildArtifactsDirectoryPath, parameters.Arguments, parameters.EnvironmentVariables);
 
             using (var process = new Process { StartInfo = startInfo })
-=======
-            using (var process = new Process { StartInfo = BuildStartInfo(parameters.CliPath, parameters.GenerateResult.ArtifactsPaths.BuildArtifactsDirectoryPath, parameters.Arguments, parameters.EnvironmentVariables) })
             using (var outputReader = new AsyncProcessOutputReader(process))
->>>>>>> 1c431a9f
             {
                 process.StartInfo.Log(parameters.Logger);
 
-<<<<<<< HEAD
-                var standardOutput = new StringBuilder();
-                var standardError = new StringBuilder();
-
-                process.OutputDataReceived += (sender, args) => standardOutput.AppendLine(args.Data);
-                process.ErrorDataReceived += (sender, args) => standardError.AppendLine(args.Data);
-                
                 var stopwatch = Chronometer.Start();
-=======
-                var stopwatch = Stopwatch.StartNew();
->>>>>>> 1c431a9f
 
                 process.Start();
                 outputReader.BeginRead();
@@ -52,31 +38,19 @@
 
                     outputReader.CancelRead();
                     process.KillTree();
-<<<<<<< HEAD
-                    
-                    return DotNetCliCommandResult.Failure(stopwatch.GetElapsed().GetTimeSpan(), $"The configured timeout {parameters.Timeout} was reached!" + standardError.ToString(), standardOutput.ToString());
+
+                    return DotNetCliCommandResult.Failure
+                        (stopwatch.GetElapsed().GetTimeSpan(), $"The configured timeout {parameters.Timeout} was reached!" + outputReader.GetErrorText(), outputReader.GetOutputText());
                 }
 
                 var commandTime = stopwatch.GetElapsed().GetTimeSpan();
-=======
-
-                    return DotNetCliCommandResult.Failure(stopwatch.Elapsed, $"The configured timeout {parameters.Timeout} was reached!" + outputReader.GetErrorText(), outputReader.GetOutputText());
-                }
-
-                stopwatch.Stop();
                 outputReader.StopRead();
->>>>>>> 1c431a9f
 
                 parameters.Logger.WriteLineInfo($"// command took {commandTime.TotalSeconds:0.##}s and exited with {process.ExitCode}");
 
                 return process.ExitCode <= 0
-<<<<<<< HEAD
-                    ? DotNetCliCommandResult.Success(commandTime, standardOutput.ToString())
-                    : DotNetCliCommandResult.Failure(commandTime, standardError.ToString(), standardOutput.ToString());
-=======
-                    ? DotNetCliCommandResult.Success(stopwatch.Elapsed, outputReader.GetOutputText())
-                    : DotNetCliCommandResult.Failure(stopwatch.Elapsed, outputReader.GetOutputText(), outputReader.GetErrorText());
->>>>>>> 1c431a9f
+                    ? DotNetCliCommandResult.Success(commandTime, outputReader.GetOutputText())
+                    : DotNetCliCommandResult.Failure(commandTime, outputReader.GetOutputText(), outputReader.GetErrorText());
             }
         }
         
