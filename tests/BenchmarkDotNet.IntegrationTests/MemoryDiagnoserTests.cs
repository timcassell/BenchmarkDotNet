--- conflicted
+++ resolved
@@ -72,7 +72,6 @@
             });
         }
 
-<<<<<<< HEAD
         public class AccurateSurvived
         {
             [Benchmark] public byte[] EightBytesArray() => new byte[8];
@@ -134,10 +133,7 @@
             });
         }
 
-        [FactDotNetCoreOnly("We don't want to test NativeAOT twice (for .NET Framework 4.6.2 and .NET 6.0)")]
-=======
         [FactDotNetCoreOnly("We don't want to test NativeAOT twice (for .NET Framework 4.6.2 and .NET 7.0)")]
->>>>>>> bed071ff
         public void MemoryDiagnoserSupportsNativeAOT()
         {
             if (RuntimeInformation.IsMacOS())
