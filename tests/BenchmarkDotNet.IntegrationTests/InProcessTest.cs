﻿using System;
using System.Linq;
using System.Linq.Expressions;
using System.Reflection;
using System.Threading;
using System.Threading.Tasks;
using BenchmarkDotNet.Attributes;
using BenchmarkDotNet.Columns;
using BenchmarkDotNet.Configs;
using BenchmarkDotNet.Engines;
using BenchmarkDotNet.Environments;
using BenchmarkDotNet.Jobs;
using BenchmarkDotNet.Loggers;
using BenchmarkDotNet.Running;
using BenchmarkDotNet.Tests.Loggers;
<<<<<<< HEAD
using BenchmarkDotNet.Tests.Mocks;
using BenchmarkDotNet.Toolchains.InProcess;
=======
using BenchmarkDotNet.Toolchains.InProcess.NoEmit;
>>>>>>> bed071ff
using JetBrains.Annotations;
using Perfolizer.Horology;
using Xunit;
using Xunit.Abstractions;

#pragma warning disable CS0618

namespace BenchmarkDotNet.IntegrationTests
{
    public class InProcessTest : BenchmarkTestExecutor
    {
        public InProcessTest(ITestOutputHelper output) : base(output)
        {
        }

        private const decimal DecimalResult = 42;
        private const string StringResult = "42";

        private const int UnrollFactor = 16;
        private readonly IClock clock = new MockClock(TimeInterval.Millisecond.ToFrequency());

        [Fact]
        public void BenchmarkActionGlobalSetupSupported() => TestInvoke(x => BenchmarkAllCases.GlobalSetup(), UnrollFactor);

        [Fact]
        public void BenchmarkActionGlobalCleanupSupported() => TestInvoke(x => x.GlobalCleanup(), UnrollFactor);

        [Fact]
        public void BenchmarkActionVoidSupported() => TestInvoke(x => x.InvokeOnceVoid(), UnrollFactor);

        [Fact]
        public void BenchmarkActionTaskSupported() => TestInvoke(x => x.InvokeOnceTaskAsync(), UnrollFactor, null);

        [Fact]
        public void BenchmarkActionValueTaskSupported() => TestInvoke(x => x.InvokeOnceValueTaskAsync(), UnrollFactor, null);

        [Fact]
        public void BenchmarkActionRefTypeSupported() => TestInvoke(x => x.InvokeOnceRefType(), UnrollFactor, StringResult);

        [Fact]
        public void BenchmarkActionValueTypeSupported() => TestInvoke(x => x.InvokeOnceValueType(), UnrollFactor, DecimalResult);

        [Fact]
        public void BenchmarkActionTaskOfTSupported() => TestInvoke(x => x.InvokeOnceTaskOfTAsync(), UnrollFactor, StringResult);

        [Fact]
        public void BenchmarkActionValueTaskOfTSupported() => TestInvoke(x => x.InvokeOnceValueTaskOfT(), UnrollFactor, DecimalResult);

        [Fact]
        public void BenchmarkActionGlobalSetupTaskSupported() => TestInvokeSetupCleanupTask(x => BenchmarkSetupCleanupTask.GlobalSetup());

        [Fact]
        public void BenchmarkActionGlobalCleanupTaskSupported() => TestInvokeSetupCleanupTask(x => x.GlobalCleanup());

        [Fact]
        public void BenchmarkActionIterationSetupTaskSupported() => TestInvokeSetupCleanupTask(x => BenchmarkSetupCleanupTask.GlobalSetup());

        [Fact]
        public void BenchmarkActionIterationCleanupTaskSupported() => TestInvokeSetupCleanupTask(x => x.GlobalCleanup());

        [Fact]
        public void BenchmarkActionGlobalSetupValueTaskSupported() => TestInvokeSetupCleanupValueTask(x => BenchmarkSetupCleanupValueTask.GlobalSetup());

        [Fact]
        public void BenchmarkActionGlobalCleanupValueTaskSupported() => TestInvokeSetupCleanupValueTask(x => x.GlobalCleanup());

        [Fact]
        public void BenchmarkActionIterationSetupValueTaskSupported() => TestInvokeSetupCleanupValueTask(x => BenchmarkSetupCleanupValueTask.GlobalSetup());

        [Fact]
        public void BenchmarkActionIterationCleanupValueTaskSupported() => TestInvokeSetupCleanupValueTask(x => x.GlobalCleanup());

        [Fact]
        public void BenchmarkDifferentPlatformReturnsValidationError()
        {
            var otherPlatform = IntPtr.Size == 8
                ? Platform.X86
                : Platform.X64;

            var otherPlatformConfig = new ManualConfig()
                .With(Job.Dry.With(InProcessNoEmitToolchain.Instance).With(otherPlatform))
                .With(new OutputLogger(Output))
                .With(DefaultColumnProviders.Instance);

            var runInfo = BenchmarkConverter.TypeToBenchmarks(typeof(BenchmarkAllCases), otherPlatformConfig);
            var summary = BenchmarkRunner.Run(runInfo);

            Assert.NotEmpty(summary.ValidationErrors);
        }

        [AssertionMethod]
        private void TestInvoke(Expression<Action<BenchmarkAllCases>> methodCall, int unrollFactor)
        {
            var targetMethod = ((MethodCallExpression)methodCall.Body).Method;
            var descriptor = new Descriptor(typeof(BenchmarkAllCases), targetMethod, targetMethod, targetMethod);

            // Run mode
<<<<<<< HEAD
            var action = BenchmarkActionFactory.CreateWorkload(descriptor, new BenchmarkAllCases(), BenchmarkActionCodegen.ReflectionEmit, unrollFactor);
            TestInvoke(action, unrollFactor, false, null, ref BenchmarkAllCases.Counter);
            action = BenchmarkActionFactory.CreateWorkload(descriptor, new BenchmarkAllCases(), BenchmarkActionCodegen.DelegateCombine, unrollFactor);
            TestInvoke(action, unrollFactor, false, null, ref BenchmarkAllCases.Counter);

            // Idle mode
            action = BenchmarkActionFactory.CreateOverhead(descriptor, new BenchmarkAllCases(), BenchmarkActionCodegen.ReflectionEmit, unrollFactor);
            TestInvoke(action, unrollFactor, true, null, ref BenchmarkAllCases.Counter);
            action = BenchmarkActionFactory.CreateOverhead(descriptor, new BenchmarkAllCases(), BenchmarkActionCodegen.DelegateCombine, unrollFactor);
            TestInvoke(action, unrollFactor, true, null, ref BenchmarkAllCases.Counter);
=======
            var action = BenchmarkActionFactory.CreateWorkload(descriptor, new BenchmarkAllCases(), unrollFactor);
            TestInvoke(action, unrollFactor, false, null);

            // Idle mode
            action = BenchmarkActionFactory.CreateOverhead(descriptor, new BenchmarkAllCases(), unrollFactor);
            TestInvoke(action, unrollFactor, true, null);
>>>>>>> bed071ff

            // GlobalSetup/GlobalCleanup
            action = BenchmarkActionFactory.CreateGlobalSetup(descriptor, new BenchmarkAllCases());
            TestInvoke(action, 1, false, null, ref BenchmarkAllCases.Counter);
            action = BenchmarkActionFactory.CreateGlobalCleanup(descriptor, new BenchmarkAllCases());
            TestInvoke(action, 1, false, null, ref BenchmarkAllCases.Counter);

            // GlobalSetup/GlobalCleanup (empty)
            descriptor = new Descriptor(typeof(BenchmarkAllCases), targetMethod);
            action = BenchmarkActionFactory.CreateGlobalSetup(descriptor, new BenchmarkAllCases());
            TestInvoke(action, unrollFactor, true, null, ref BenchmarkAllCases.Counter);
            action = BenchmarkActionFactory.CreateGlobalCleanup(descriptor, new BenchmarkAllCases());
            TestInvoke(action, unrollFactor, true, null, ref BenchmarkAllCases.Counter);

            // Dummy (just in case something may broke)
            action = BenchmarkActionFactory.CreateDummy();
            TestInvoke(action, unrollFactor, true, null, ref BenchmarkAllCases.Counter);
            action = BenchmarkActionFactory.CreateDummy();
            TestInvoke(action, unrollFactor, true, null, ref BenchmarkAllCases.Counter);
        }

        [AssertionMethod]
        private void TestInvoke<T>(Expression<Func<BenchmarkAllCases, T>> methodCall, int unrollFactor, object expectedResult)
        {
            var targetMethod = ((MethodCallExpression)methodCall.Body).Method;
            var descriptor = new Descriptor(typeof(BenchmarkAllCases), targetMethod);

            var methodReturnType = typeof(T);
            bool isAwaitable = methodReturnType == typeof(Task) || methodReturnType == typeof(ValueTask)
                || (methodReturnType.GetTypeInfo().IsGenericType
                    && (methodReturnType.GetTypeInfo().GetGenericTypeDefinition() == typeof(Task<>)
                    || methodReturnType.GetTypeInfo().GetGenericTypeDefinition() == typeof(ValueTask<>)));
            if (isAwaitable)
            {
                unrollFactor = 1;
            }

            // Run mode
<<<<<<< HEAD
            var action = BenchmarkActionFactory.CreateWorkload(descriptor, new BenchmarkAllCases(), BenchmarkActionCodegen.ReflectionEmit, unrollFactor);
            TestInvoke(action, unrollFactor, false, expectedResult, ref BenchmarkAllCases.Counter);
            action = BenchmarkActionFactory.CreateWorkload(descriptor, new BenchmarkAllCases(), BenchmarkActionCodegen.DelegateCombine, unrollFactor);
            TestInvoke(action, unrollFactor, false, expectedResult, ref BenchmarkAllCases.Counter);
=======
            var action = BenchmarkActionFactory.CreateWorkload(descriptor, new BenchmarkAllCases(), unrollFactor);
            TestInvoke(action, unrollFactor, false, expectedResult);
>>>>>>> bed071ff

            // Idle mode

            bool isValueTask = methodReturnType.IsConstructedGenericType && methodReturnType.GetGenericTypeDefinition() == typeof(ValueTask<>);

            object idleExpected;
            if (isValueTask)
                idleExpected = GetDefault(methodReturnType.GetGenericArguments()[0]);
            else if (expectedResult == null || methodReturnType == typeof(Task) || methodReturnType == typeof(ValueTask))
                idleExpected = null;
            else if (methodReturnType.GetTypeInfo().IsValueType)
                idleExpected = 0;
            else
                idleExpected = GetDefault(expectedResult.GetType());

<<<<<<< HEAD
            action = BenchmarkActionFactory.CreateOverhead(descriptor, new BenchmarkAllCases(), BenchmarkActionCodegen.ReflectionEmit, unrollFactor);
            TestInvoke(action, unrollFactor, true, idleExpected, ref BenchmarkAllCases.Counter);
            action = BenchmarkActionFactory.CreateOverhead(descriptor, new BenchmarkAllCases(), BenchmarkActionCodegen.DelegateCombine, unrollFactor);
            TestInvoke(action, unrollFactor, true, idleExpected, ref BenchmarkAllCases.Counter);
        }

        [AssertionMethod]
        private void TestInvokeSetupCleanupTask(Expression<Func<BenchmarkSetupCleanupTask, Task>> methodCall)
        {
            var targetMethod = ((MethodCallExpression) methodCall.Body).Method;
            var descriptor = new Descriptor(typeof(BenchmarkSetupCleanupTask), targetMethod, targetMethod, targetMethod, targetMethod, targetMethod);
            int unrollFactor = 1;

            // Run mode
            var action = BenchmarkActionFactory.CreateWorkload(descriptor, new BenchmarkSetupCleanupTask(), BenchmarkActionCodegen.ReflectionEmit, unrollFactor);
            TestInvoke(action, unrollFactor, false, null, ref BenchmarkSetupCleanupTask.Counter);
            action = BenchmarkActionFactory.CreateWorkload(descriptor, new BenchmarkSetupCleanupTask(), BenchmarkActionCodegen.DelegateCombine, unrollFactor);
            TestInvoke(action, unrollFactor, false, null, ref BenchmarkSetupCleanupTask.Counter);

            // Idle mode
            action = BenchmarkActionFactory.CreateOverhead(descriptor, new BenchmarkSetupCleanupTask(), BenchmarkActionCodegen.ReflectionEmit, unrollFactor);
            TestInvoke(action, unrollFactor, true, null, ref BenchmarkSetupCleanupTask.Counter);
            action = BenchmarkActionFactory.CreateOverhead(descriptor, new BenchmarkSetupCleanupTask(), BenchmarkActionCodegen.DelegateCombine, unrollFactor);
            TestInvoke(action, unrollFactor, true, null, ref BenchmarkSetupCleanupTask.Counter);

            // GlobalSetup/GlobalCleanup
            action = BenchmarkActionFactory.CreateGlobalSetup(descriptor, new BenchmarkSetupCleanupTask());
            TestInvoke(action, 1, false, null, ref BenchmarkSetupCleanupTask.Counter);
            action = BenchmarkActionFactory.CreateGlobalCleanup(descriptor, new BenchmarkSetupCleanupTask());
            TestInvoke(action, 1, false, null, ref BenchmarkSetupCleanupTask.Counter);

            // GlobalSetup/GlobalCleanup (empty)
            descriptor = new Descriptor(typeof(BenchmarkSetupCleanupTask), targetMethod);
            action = BenchmarkActionFactory.CreateGlobalSetup(descriptor, new BenchmarkSetupCleanupTask());
            TestInvoke(action, unrollFactor, true, null, ref BenchmarkSetupCleanupTask.Counter);
            action = BenchmarkActionFactory.CreateGlobalCleanup(descriptor, new BenchmarkSetupCleanupTask());
            TestInvoke(action, unrollFactor, true, null, ref BenchmarkSetupCleanupTask.Counter);

            // Dummy (just in case something may broke)
            action = BenchmarkActionFactory.CreateDummy();
            TestInvoke(action, unrollFactor, true, null, ref BenchmarkSetupCleanupTask.Counter);
            action = BenchmarkActionFactory.CreateDummy();
            TestInvoke(action, unrollFactor, true, null, ref BenchmarkSetupCleanupTask.Counter);
        }

        [AssertionMethod]
        private void TestInvokeSetupCleanupValueTask(Expression<Func<BenchmarkSetupCleanupValueTask, ValueTask>> methodCall)
        {
            var targetMethod = ((MethodCallExpression) methodCall.Body).Method;
            var descriptor = new Descriptor(typeof(BenchmarkSetupCleanupValueTask), targetMethod, targetMethod, targetMethod, targetMethod, targetMethod);
            int unrollFactor = 1;

            // Run mode
            var action = BenchmarkActionFactory.CreateWorkload(descriptor, new BenchmarkSetupCleanupValueTask(), BenchmarkActionCodegen.ReflectionEmit, unrollFactor);
            TestInvoke(action, unrollFactor, false, null, ref BenchmarkSetupCleanupValueTask.Counter);
            action = BenchmarkActionFactory.CreateWorkload(descriptor, new BenchmarkSetupCleanupValueTask(), BenchmarkActionCodegen.DelegateCombine, unrollFactor);
            TestInvoke(action, unrollFactor, false, null, ref BenchmarkSetupCleanupValueTask.Counter);

            // Idle mode
            action = BenchmarkActionFactory.CreateOverhead(descriptor, new BenchmarkSetupCleanupValueTask(), BenchmarkActionCodegen.ReflectionEmit, unrollFactor);
            TestInvoke(action, unrollFactor, true, null, ref BenchmarkSetupCleanupValueTask.Counter);
            action = BenchmarkActionFactory.CreateOverhead(descriptor, new BenchmarkSetupCleanupValueTask(), BenchmarkActionCodegen.DelegateCombine, unrollFactor);
            TestInvoke(action, unrollFactor, true, null, ref BenchmarkSetupCleanupValueTask.Counter);

            // GlobalSetup/GlobalCleanup
            action = BenchmarkActionFactory.CreateGlobalSetup(descriptor, new BenchmarkSetupCleanupValueTask());
            TestInvoke(action, 1, false, null, ref BenchmarkSetupCleanupValueTask.Counter);
            action = BenchmarkActionFactory.CreateGlobalCleanup(descriptor, new BenchmarkSetupCleanupValueTask());
            TestInvoke(action, 1, false, null, ref BenchmarkSetupCleanupValueTask.Counter);

            // GlobalSetup/GlobalCleanup (empty)
            descriptor = new Descriptor(typeof(BenchmarkSetupCleanupValueTask), targetMethod);
            action = BenchmarkActionFactory.CreateGlobalSetup(descriptor, new BenchmarkSetupCleanupValueTask());
            TestInvoke(action, unrollFactor, true, null, ref BenchmarkSetupCleanupValueTask.Counter);
            action = BenchmarkActionFactory.CreateGlobalCleanup(descriptor, new BenchmarkSetupCleanupValueTask());
            TestInvoke(action, unrollFactor, true, null, ref BenchmarkSetupCleanupValueTask.Counter);

            // Dummy (just in case something may broke)
            action = BenchmarkActionFactory.CreateDummy();
            TestInvoke(action, unrollFactor, true, null, ref BenchmarkSetupCleanupValueTask.Counter);
            action = BenchmarkActionFactory.CreateDummy();
            TestInvoke(action, unrollFactor, true, null, ref BenchmarkSetupCleanupValueTask.Counter);
=======
            action = BenchmarkActionFactory.CreateOverhead(descriptor, new BenchmarkAllCases(), unrollFactor);
            TestInvoke(action, unrollFactor, true, idleExpected);
>>>>>>> bed071ff
        }

        private static object GetDefault(Type type)
        {
            if (type.GetTypeInfo().IsValueType)
            {
                return Activator.CreateInstance(type);
            }
            return null;
        }

        [AssertionMethod]
        private void TestInvoke(BenchmarkAction benchmarkAction, int unrollFactor, bool isIdle, object expectedResult, ref int counter)
        {
            try
            {
                counter = 0;

                if (isIdle)
                {
                    Helpers.AwaitHelper.GetResult(benchmarkAction.InvokeSingle());
                    Assert.Equal(0, counter);
                    Helpers.AwaitHelper.GetResult(benchmarkAction.InvokeUnroll(0, clock));
                    Assert.Equal(0, counter);
                    Helpers.AwaitHelper.GetResult(benchmarkAction.InvokeUnroll(11, clock));
                    Assert.Equal(0, counter);
                }
                else
                {
                    Helpers.AwaitHelper.GetResult(benchmarkAction.InvokeSingle());
                    Assert.Equal(1, counter);
                    Helpers.AwaitHelper.GetResult(benchmarkAction.InvokeUnroll(0, clock));
                    Assert.Equal(1, counter);
                    Helpers.AwaitHelper.GetResult(benchmarkAction.InvokeUnroll(11, clock));
                    Assert.Equal(1 + unrollFactor * 11, counter);
                }

                Assert.Equal(benchmarkAction.LastRunResult, expectedResult);
            }
            finally
            {
                counter = 0;
            }
        }

        private IConfig CreateInProcessConfig(OutputLogger logger = null)
        {
            return new ManualConfig()
                .AddJob(Job.Dry.WithToolchain(new InProcessNoEmitToolchain(TimeSpan.Zero, true)).WithInvocationCount(UnrollFactor).WithUnrollFactor(UnrollFactor))
                .AddLogger(logger ?? (Output != null ? new OutputLogger(Output) : ConsoleLogger.Default))
                .AddColumnProvider(DefaultColumnProviders.Instance);
        }

        [Fact]
        public void InProcessBenchmarkAllCasesSupported()
        {
            var logger = new OutputLogger(Output);
            var config = CreateInProcessConfig(logger);

            try
            {
                BenchmarkAllCases.Counter = 0;

                var summary = CanExecute<BenchmarkAllCases>(config);

                var testLog = logger.GetLog();
                Assert.Contains("// Benchmark: BenchmarkAllCases.InvokeOnceVoid:", testLog);
                Assert.DoesNotContain("No benchmarks found", logger.GetLog());

                // Operations + GlobalSetup + GlobalCleanup
                long expectedCount = summary.Reports
                    .SelectMany(r => r.AllMeasurements)
                    .Where(m => m.IterationStage != IterationStage.Result)
                    .Sum(m => m.Operations + 2);
                Assert.Equal(expectedCount, BenchmarkAllCases.Counter);
            }
            finally
            {
                BenchmarkAllCases.Counter = 0;
            }
        }

        [UsedImplicitly(ImplicitUseTargetFlags.WithMembers)]
        public class BenchmarkAllCases
        {
            public static int Counter;

            [GlobalSetup]
            public static void GlobalSetup()
            {
                Interlocked.Increment(ref Counter);
            }

            [GlobalCleanup]
            public void GlobalCleanup() => Interlocked.Increment(ref Counter);

            [Benchmark]
            public void InvokeOnceVoid()
            {
                Interlocked.Increment(ref Counter);
            }

            [Benchmark]
            public async Task InvokeOnceTaskAsync()
            {
                await Task.Yield();
                Interlocked.Increment(ref Counter);
            }

            [Benchmark]
            public async ValueTask InvokeOnceValueTaskAsync()
            {
                await Task.Yield();
                Interlocked.Increment(ref Counter);
            }

            [Benchmark]
            public string InvokeOnceRefType()
            {
                Interlocked.Increment(ref Counter);
                return StringResult;
            }

            [Benchmark]
            public decimal InvokeOnceValueType()
            {
                Interlocked.Increment(ref Counter);
                return DecimalResult;
            }

            [Benchmark]
            public async Task<string> InvokeOnceTaskOfTAsync()
            {
                await Task.Yield();
                Interlocked.Increment(ref Counter);
                return StringResult;
            }

            [Benchmark]
            public ValueTask<decimal> InvokeOnceValueTaskOfT()
            {
                Interlocked.Increment(ref Counter);
                return new ValueTask<decimal>(DecimalResult);
            }
        }

        [UsedImplicitly(ImplicitUseTargetFlags.WithMembers)]
        public class BenchmarkSetupCleanupTask
        {
            public static int Counter;

            [GlobalSetup]
            public static async Task GlobalSetup()
            {
                await Task.Yield();
                Interlocked.Increment(ref Counter);
            }

            [GlobalCleanup]
            public async Task GlobalCleanup()
            {
                await Task.Yield();
                Interlocked.Increment(ref Counter);
            }

            [IterationSetup]
            public static async Task IterationSetup()
            {
                await Task.Yield();
                Interlocked.Increment(ref Counter);
            }

            [IterationCleanup]
            public async Task IterationCleanup()
            {
                await Task.Yield();
                Interlocked.Increment(ref Counter);
            }

            [Benchmark]
            public void InvokeOnceVoid()
            {
                Interlocked.Increment(ref Counter);
            }
        }

        [UsedImplicitly(ImplicitUseTargetFlags.WithMembers)]
        public class BenchmarkSetupCleanupValueTask
        {
            public static int Counter;

            [GlobalSetup]
            public static async ValueTask GlobalSetup()
            {
                await Task.Yield();
                Interlocked.Increment(ref Counter);
            }

            [GlobalCleanup]
            public async ValueTask GlobalCleanup()
            {
                await Task.Yield();
                Interlocked.Increment(ref Counter);
            }

            [IterationSetup]
            public static async ValueTask IterationSetup()
            {
                await Task.Yield();
                Interlocked.Increment(ref Counter);
            }

            [IterationCleanup]
            public async ValueTask IterationCleanup()
            {
                await Task.Yield();
                Interlocked.Increment(ref Counter);
            }

            [Benchmark]
            public void InvokeOnceVoid()
            {
                Interlocked.Increment(ref Counter);
            }
        }
    }
}<|MERGE_RESOLUTION|>--- conflicted
+++ resolved
@@ -13,12 +13,8 @@
 using BenchmarkDotNet.Loggers;
 using BenchmarkDotNet.Running;
 using BenchmarkDotNet.Tests.Loggers;
-<<<<<<< HEAD
 using BenchmarkDotNet.Tests.Mocks;
-using BenchmarkDotNet.Toolchains.InProcess;
-=======
 using BenchmarkDotNet.Toolchains.InProcess.NoEmit;
->>>>>>> bed071ff
 using JetBrains.Annotations;
 using Perfolizer.Horology;
 using Xunit;
@@ -50,22 +46,22 @@
         public void BenchmarkActionVoidSupported() => TestInvoke(x => x.InvokeOnceVoid(), UnrollFactor);
 
         [Fact]
-        public void BenchmarkActionTaskSupported() => TestInvoke(x => x.InvokeOnceTaskAsync(), UnrollFactor, null);
-
-        [Fact]
-        public void BenchmarkActionValueTaskSupported() => TestInvoke(x => x.InvokeOnceValueTaskAsync(), UnrollFactor, null);
-
-        [Fact]
-        public void BenchmarkActionRefTypeSupported() => TestInvoke(x => x.InvokeOnceRefType(), UnrollFactor, StringResult);
-
-        [Fact]
-        public void BenchmarkActionValueTypeSupported() => TestInvoke(x => x.InvokeOnceValueType(), UnrollFactor, DecimalResult);
-
-        [Fact]
-        public void BenchmarkActionTaskOfTSupported() => TestInvoke(x => x.InvokeOnceTaskOfTAsync(), UnrollFactor, StringResult);
-
-        [Fact]
-        public void BenchmarkActionValueTaskOfTSupported() => TestInvoke(x => x.InvokeOnceValueTaskOfT(), UnrollFactor, DecimalResult);
+        public void BenchmarkActionTaskSupported() => TestInvoke(x => x.InvokeOnceTaskAsync(), UnrollFactor);
+
+        [Fact]
+        public void BenchmarkActionValueTaskSupported() => TestInvoke(x => x.InvokeOnceValueTaskAsync(), UnrollFactor);
+
+        [Fact]
+        public void BenchmarkActionRefTypeSupported() => TestInvoke(x => x.InvokeOnceRefType(), UnrollFactor);
+
+        [Fact]
+        public void BenchmarkActionValueTypeSupported() => TestInvoke(x => x.InvokeOnceValueType(), UnrollFactor);
+
+        [Fact]
+        public void BenchmarkActionTaskOfTSupported() => TestInvoke(x => x.InvokeOnceTaskOfTAsync(), UnrollFactor);
+
+        [Fact]
+        public void BenchmarkActionValueTaskOfTSupported() => TestInvoke(x => x.InvokeOnceValueTaskOfT(), UnrollFactor);
 
         [Fact]
         public void BenchmarkActionGlobalSetupTaskSupported() => TestInvokeSetupCleanupTask(x => BenchmarkSetupCleanupTask.GlobalSetup());
@@ -116,48 +112,33 @@
             var descriptor = new Descriptor(typeof(BenchmarkAllCases), targetMethod, targetMethod, targetMethod);
 
             // Run mode
-<<<<<<< HEAD
-            var action = BenchmarkActionFactory.CreateWorkload(descriptor, new BenchmarkAllCases(), BenchmarkActionCodegen.ReflectionEmit, unrollFactor);
-            TestInvoke(action, unrollFactor, false, null, ref BenchmarkAllCases.Counter);
-            action = BenchmarkActionFactory.CreateWorkload(descriptor, new BenchmarkAllCases(), BenchmarkActionCodegen.DelegateCombine, unrollFactor);
-            TestInvoke(action, unrollFactor, false, null, ref BenchmarkAllCases.Counter);
-
-            // Idle mode
-            action = BenchmarkActionFactory.CreateOverhead(descriptor, new BenchmarkAllCases(), BenchmarkActionCodegen.ReflectionEmit, unrollFactor);
-            TestInvoke(action, unrollFactor, true, null, ref BenchmarkAllCases.Counter);
-            action = BenchmarkActionFactory.CreateOverhead(descriptor, new BenchmarkAllCases(), BenchmarkActionCodegen.DelegateCombine, unrollFactor);
-            TestInvoke(action, unrollFactor, true, null, ref BenchmarkAllCases.Counter);
-=======
             var action = BenchmarkActionFactory.CreateWorkload(descriptor, new BenchmarkAllCases(), unrollFactor);
-            TestInvoke(action, unrollFactor, false, null);
+            TestInvoke(action, unrollFactor, false, ref BenchmarkAllCases.Counter);
 
             // Idle mode
             action = BenchmarkActionFactory.CreateOverhead(descriptor, new BenchmarkAllCases(), unrollFactor);
-            TestInvoke(action, unrollFactor, true, null);
->>>>>>> bed071ff
+            TestInvoke(action, unrollFactor, true, ref BenchmarkAllCases.Counter);
 
             // GlobalSetup/GlobalCleanup
             action = BenchmarkActionFactory.CreateGlobalSetup(descriptor, new BenchmarkAllCases());
-            TestInvoke(action, 1, false, null, ref BenchmarkAllCases.Counter);
+            TestInvoke(action, 1, false, ref BenchmarkAllCases.Counter);
             action = BenchmarkActionFactory.CreateGlobalCleanup(descriptor, new BenchmarkAllCases());
-            TestInvoke(action, 1, false, null, ref BenchmarkAllCases.Counter);
+            TestInvoke(action, 1, false, ref BenchmarkAllCases.Counter);
 
             // GlobalSetup/GlobalCleanup (empty)
             descriptor = new Descriptor(typeof(BenchmarkAllCases), targetMethod);
             action = BenchmarkActionFactory.CreateGlobalSetup(descriptor, new BenchmarkAllCases());
-            TestInvoke(action, unrollFactor, true, null, ref BenchmarkAllCases.Counter);
+            TestInvoke(action, unrollFactor, true, ref BenchmarkAllCases.Counter);
             action = BenchmarkActionFactory.CreateGlobalCleanup(descriptor, new BenchmarkAllCases());
-            TestInvoke(action, unrollFactor, true, null, ref BenchmarkAllCases.Counter);
+            TestInvoke(action, unrollFactor, true, ref BenchmarkAllCases.Counter);
 
             // Dummy (just in case something may broke)
             action = BenchmarkActionFactory.CreateDummy();
-            TestInvoke(action, unrollFactor, true, null, ref BenchmarkAllCases.Counter);
-            action = BenchmarkActionFactory.CreateDummy();
-            TestInvoke(action, unrollFactor, true, null, ref BenchmarkAllCases.Counter);
+            TestInvoke(action, unrollFactor, true, ref BenchmarkAllCases.Counter);
         }
 
         [AssertionMethod]
-        private void TestInvoke<T>(Expression<Func<BenchmarkAllCases, T>> methodCall, int unrollFactor, object expectedResult)
+        private void TestInvoke<T>(Expression<Func<BenchmarkAllCases, T>> methodCall, int unrollFactor)
         {
             var targetMethod = ((MethodCallExpression)methodCall.Body).Method;
             var descriptor = new Descriptor(typeof(BenchmarkAllCases), targetMethod);
@@ -173,35 +154,12 @@
             }
 
             // Run mode
-<<<<<<< HEAD
-            var action = BenchmarkActionFactory.CreateWorkload(descriptor, new BenchmarkAllCases(), BenchmarkActionCodegen.ReflectionEmit, unrollFactor);
-            TestInvoke(action, unrollFactor, false, expectedResult, ref BenchmarkAllCases.Counter);
-            action = BenchmarkActionFactory.CreateWorkload(descriptor, new BenchmarkAllCases(), BenchmarkActionCodegen.DelegateCombine, unrollFactor);
-            TestInvoke(action, unrollFactor, false, expectedResult, ref BenchmarkAllCases.Counter);
-=======
             var action = BenchmarkActionFactory.CreateWorkload(descriptor, new BenchmarkAllCases(), unrollFactor);
-            TestInvoke(action, unrollFactor, false, expectedResult);
->>>>>>> bed071ff
+            TestInvoke(action, unrollFactor, false, ref BenchmarkAllCases.Counter);
 
             // Idle mode
-
-            bool isValueTask = methodReturnType.IsConstructedGenericType && methodReturnType.GetGenericTypeDefinition() == typeof(ValueTask<>);
-
-            object idleExpected;
-            if (isValueTask)
-                idleExpected = GetDefault(methodReturnType.GetGenericArguments()[0]);
-            else if (expectedResult == null || methodReturnType == typeof(Task) || methodReturnType == typeof(ValueTask))
-                idleExpected = null;
-            else if (methodReturnType.GetTypeInfo().IsValueType)
-                idleExpected = 0;
-            else
-                idleExpected = GetDefault(expectedResult.GetType());
-
-<<<<<<< HEAD
-            action = BenchmarkActionFactory.CreateOverhead(descriptor, new BenchmarkAllCases(), BenchmarkActionCodegen.ReflectionEmit, unrollFactor);
-            TestInvoke(action, unrollFactor, true, idleExpected, ref BenchmarkAllCases.Counter);
-            action = BenchmarkActionFactory.CreateOverhead(descriptor, new BenchmarkAllCases(), BenchmarkActionCodegen.DelegateCombine, unrollFactor);
-            TestInvoke(action, unrollFactor, true, idleExpected, ref BenchmarkAllCases.Counter);
+            action = BenchmarkActionFactory.CreateOverhead(descriptor, new BenchmarkAllCases(), unrollFactor);
+            TestInvoke(action, unrollFactor, true, ref BenchmarkAllCases.Counter);
         }
 
         [AssertionMethod]
@@ -212,35 +170,29 @@
             int unrollFactor = 1;
 
             // Run mode
-            var action = BenchmarkActionFactory.CreateWorkload(descriptor, new BenchmarkSetupCleanupTask(), BenchmarkActionCodegen.ReflectionEmit, unrollFactor);
-            TestInvoke(action, unrollFactor, false, null, ref BenchmarkSetupCleanupTask.Counter);
-            action = BenchmarkActionFactory.CreateWorkload(descriptor, new BenchmarkSetupCleanupTask(), BenchmarkActionCodegen.DelegateCombine, unrollFactor);
-            TestInvoke(action, unrollFactor, false, null, ref BenchmarkSetupCleanupTask.Counter);
+            var action = BenchmarkActionFactory.CreateWorkload(descriptor, new BenchmarkSetupCleanupTask(), unrollFactor);
+            TestInvoke(action, unrollFactor, false, ref BenchmarkSetupCleanupTask.Counter);
 
             // Idle mode
-            action = BenchmarkActionFactory.CreateOverhead(descriptor, new BenchmarkSetupCleanupTask(), BenchmarkActionCodegen.ReflectionEmit, unrollFactor);
-            TestInvoke(action, unrollFactor, true, null, ref BenchmarkSetupCleanupTask.Counter);
-            action = BenchmarkActionFactory.CreateOverhead(descriptor, new BenchmarkSetupCleanupTask(), BenchmarkActionCodegen.DelegateCombine, unrollFactor);
-            TestInvoke(action, unrollFactor, true, null, ref BenchmarkSetupCleanupTask.Counter);
+            action = BenchmarkActionFactory.CreateOverhead(descriptor, new BenchmarkSetupCleanupTask(), unrollFactor);
+            TestInvoke(action, unrollFactor, true, ref BenchmarkSetupCleanupTask.Counter);
 
             // GlobalSetup/GlobalCleanup
             action = BenchmarkActionFactory.CreateGlobalSetup(descriptor, new BenchmarkSetupCleanupTask());
-            TestInvoke(action, 1, false, null, ref BenchmarkSetupCleanupTask.Counter);
+            TestInvoke(action, 1, false, ref BenchmarkSetupCleanupTask.Counter);
             action = BenchmarkActionFactory.CreateGlobalCleanup(descriptor, new BenchmarkSetupCleanupTask());
-            TestInvoke(action, 1, false, null, ref BenchmarkSetupCleanupTask.Counter);
+            TestInvoke(action, 1, false, ref BenchmarkSetupCleanupTask.Counter);
 
             // GlobalSetup/GlobalCleanup (empty)
             descriptor = new Descriptor(typeof(BenchmarkSetupCleanupTask), targetMethod);
             action = BenchmarkActionFactory.CreateGlobalSetup(descriptor, new BenchmarkSetupCleanupTask());
-            TestInvoke(action, unrollFactor, true, null, ref BenchmarkSetupCleanupTask.Counter);
+            TestInvoke(action, unrollFactor, true, ref BenchmarkSetupCleanupTask.Counter);
             action = BenchmarkActionFactory.CreateGlobalCleanup(descriptor, new BenchmarkSetupCleanupTask());
-            TestInvoke(action, unrollFactor, true, null, ref BenchmarkSetupCleanupTask.Counter);
+            TestInvoke(action, unrollFactor, true, ref BenchmarkSetupCleanupTask.Counter);
 
             // Dummy (just in case something may broke)
             action = BenchmarkActionFactory.CreateDummy();
-            TestInvoke(action, unrollFactor, true, null, ref BenchmarkSetupCleanupTask.Counter);
-            action = BenchmarkActionFactory.CreateDummy();
-            TestInvoke(action, unrollFactor, true, null, ref BenchmarkSetupCleanupTask.Counter);
+            TestInvoke(action, unrollFactor, true, ref BenchmarkSetupCleanupTask.Counter);
         }
 
         [AssertionMethod]
@@ -251,39 +203,29 @@
             int unrollFactor = 1;
 
             // Run mode
-            var action = BenchmarkActionFactory.CreateWorkload(descriptor, new BenchmarkSetupCleanupValueTask(), BenchmarkActionCodegen.ReflectionEmit, unrollFactor);
-            TestInvoke(action, unrollFactor, false, null, ref BenchmarkSetupCleanupValueTask.Counter);
-            action = BenchmarkActionFactory.CreateWorkload(descriptor, new BenchmarkSetupCleanupValueTask(), BenchmarkActionCodegen.DelegateCombine, unrollFactor);
-            TestInvoke(action, unrollFactor, false, null, ref BenchmarkSetupCleanupValueTask.Counter);
+            var action = BenchmarkActionFactory.CreateWorkload(descriptor, new BenchmarkSetupCleanupValueTask(), unrollFactor);
+            TestInvoke(action, unrollFactor, false, ref BenchmarkSetupCleanupValueTask.Counter);
 
             // Idle mode
-            action = BenchmarkActionFactory.CreateOverhead(descriptor, new BenchmarkSetupCleanupValueTask(), BenchmarkActionCodegen.ReflectionEmit, unrollFactor);
-            TestInvoke(action, unrollFactor, true, null, ref BenchmarkSetupCleanupValueTask.Counter);
-            action = BenchmarkActionFactory.CreateOverhead(descriptor, new BenchmarkSetupCleanupValueTask(), BenchmarkActionCodegen.DelegateCombine, unrollFactor);
-            TestInvoke(action, unrollFactor, true, null, ref BenchmarkSetupCleanupValueTask.Counter);
+            action = BenchmarkActionFactory.CreateOverhead(descriptor, new BenchmarkSetupCleanupValueTask(), unrollFactor);
+            TestInvoke(action, unrollFactor, true, ref BenchmarkSetupCleanupValueTask.Counter);
 
             // GlobalSetup/GlobalCleanup
             action = BenchmarkActionFactory.CreateGlobalSetup(descriptor, new BenchmarkSetupCleanupValueTask());
-            TestInvoke(action, 1, false, null, ref BenchmarkSetupCleanupValueTask.Counter);
+            TestInvoke(action, 1, false, ref BenchmarkSetupCleanupValueTask.Counter);
             action = BenchmarkActionFactory.CreateGlobalCleanup(descriptor, new BenchmarkSetupCleanupValueTask());
-            TestInvoke(action, 1, false, null, ref BenchmarkSetupCleanupValueTask.Counter);
+            TestInvoke(action, 1, false, ref BenchmarkSetupCleanupValueTask.Counter);
 
             // GlobalSetup/GlobalCleanup (empty)
             descriptor = new Descriptor(typeof(BenchmarkSetupCleanupValueTask), targetMethod);
             action = BenchmarkActionFactory.CreateGlobalSetup(descriptor, new BenchmarkSetupCleanupValueTask());
-            TestInvoke(action, unrollFactor, true, null, ref BenchmarkSetupCleanupValueTask.Counter);
+            TestInvoke(action, unrollFactor, true, ref BenchmarkSetupCleanupValueTask.Counter);
             action = BenchmarkActionFactory.CreateGlobalCleanup(descriptor, new BenchmarkSetupCleanupValueTask());
-            TestInvoke(action, unrollFactor, true, null, ref BenchmarkSetupCleanupValueTask.Counter);
+            TestInvoke(action, unrollFactor, true, ref BenchmarkSetupCleanupValueTask.Counter);
 
             // Dummy (just in case something may broke)
             action = BenchmarkActionFactory.CreateDummy();
-            TestInvoke(action, unrollFactor, true, null, ref BenchmarkSetupCleanupValueTask.Counter);
-            action = BenchmarkActionFactory.CreateDummy();
-            TestInvoke(action, unrollFactor, true, null, ref BenchmarkSetupCleanupValueTask.Counter);
-=======
-            action = BenchmarkActionFactory.CreateOverhead(descriptor, new BenchmarkAllCases(), unrollFactor);
-            TestInvoke(action, unrollFactor, true, idleExpected);
->>>>>>> bed071ff
+            TestInvoke(action, unrollFactor, true, ref BenchmarkSetupCleanupValueTask.Counter);
         }
 
         private static object GetDefault(Type type)
@@ -296,7 +238,7 @@
         }
 
         [AssertionMethod]
-        private void TestInvoke(BenchmarkAction benchmarkAction, int unrollFactor, bool isIdle, object expectedResult, ref int counter)
+        private void TestInvoke(BenchmarkAction benchmarkAction, int unrollFactor, bool isIdle, ref int counter)
         {
             try
             {
@@ -320,8 +262,6 @@
                     Helpers.AwaitHelper.GetResult(benchmarkAction.InvokeUnroll(11, clock));
                     Assert.Equal(1 + unrollFactor * 11, counter);
                 }
-
-                Assert.Equal(benchmarkAction.LastRunResult, expectedResult);
             }
             finally
             {
