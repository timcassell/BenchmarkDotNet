--- conflicted
+++ resolved
@@ -36,11 +36,7 @@
         {
             public bool Done { get; private set; }
 
-<<<<<<< HEAD
-            public BenchmarkBuildResult Build(BenchmarkGenerateResult generateResult, Benchmark benchmark)
-=======
             public BuildResult Build(GenerateResult generateResult, ILogger logger)
->>>>>>> a88fc01d
             {
                 logger.WriteLine("Building");
                 Done = true;
